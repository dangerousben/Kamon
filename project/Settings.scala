--- conflicted
+++ resolved
@@ -26,25 +26,16 @@
 object Settings {
 
   val JavaVersion = "1.6"
-<<<<<<< HEAD
   val ScalaVersion = "2.10.4"
   
-=======
-  val ScalaVersion = "2.11.5"
-
->>>>>>> d69f1471
   lazy val basicSettings = Seq(
-    crossScalaVersions      := Seq("2.10.5", "2.11.6"),
+    scalaVersion            := ScalaVersion,
     resolvers              ++= Dependencies.resolutionRepos,
     fork in run             := true,
     parallelExecution in Test := false,
     testGrouping in Test    := singleTestPerJvm((definedTests in Test).value, (javaOptions in Test).value),
-<<<<<<< HEAD
     moduleName              := moduleName.value + "_akka-2.2",
-    javacOptions in compile := Seq(
-=======
     javacOptions            := Seq(
->>>>>>> d69f1471
       "-Xlint:-options",
       "-source", JavaVersion, "-target", JavaVersion),
     scalacOptions           := Seq(
