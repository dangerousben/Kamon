--- conflicted
+++ resolved
@@ -21,13 +21,8 @@
 import scala.concurrent.Future
 
 case class TraceName[A](name: String)(action: Action[A]) extends Action[A] {
-<<<<<<< HEAD
   def apply(request: Request[A]): Future[SimpleResult] = {
-    TraceContext.currentContext.rename(name)
-=======
-  def apply(request: Request[A]): Future[Result] = {
     Tracer.currentContext.rename(name)
->>>>>>> d69f1471
     action(request)
   }
   lazy val parser = action.parser
